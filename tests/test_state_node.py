from typing import List, Literal
import pytest
from pydantic import BaseModel, ValidationError, ConfigDict
from ..StateNode import StateNode, pydantic_deep_eq
from ..example import CustomStateNodeWithInitArgs

def create_test_node_class():
    class TestNode(StateNode):
        class State(BaseModel):
            value: int = 0

        def on_notify(self):
            self.state().value += 1

        @classmethod
        def from_defaults(cls):
            return cls().load_from_dict({"value": 0})
    
    return TestNode

class ParentNode(StateNode):
    class State(BaseModel):
        value: str = ""

    def on_notify(self):
        self.state().value += "parent"

class ChildNode(StateNode):
    class State(BaseModel):
        value: str = ""

    def on_notify(self):
        parent = self.get_ancestor(ParentNode)
        self.state().value = parent.state().value + "_child"

def test_state_node_initialization():
    TestNode = create_test_node_class()
    node = TestNode.from_defaults()
    assert node.state().value == 0

def test_state_node_process():
    TestNode = create_test_node_class()
    node = TestNode.from_defaults()
    node.notify()
    node.process()
    assert node.state().value == 1

def test_state_node_serialization():
    TestNode = create_test_node_class()
    node = TestNode.from_dict({"value": 5})
    serialized = node.serialize()
    new_node = TestNode.from_serialized(serialized)
    assert new_node.state().value == 5

def test_state_node_set_state():
    TestNode = create_test_node_class()
    node = TestNode.from_defaults()
    node.set_state(TestNode.State(value=10))
    assert node.state().value == 10

def test_state_node_apply_change():
    TestNode = create_test_node_class()
    node = TestNode.from_defaults()
    node.state().value = 20
    node.apply_change()
    assert node.state().value == 20

def test_state_node_get_ancestor():
    parent = ParentNode.from_defaults()
    child = ChildNode.from_defaults()
    parent._children.add(child)
    child._parents.add(parent)

    assert child.get_ancestor(ParentNode) == parent

def test_state_node_notification_propagation():
    parent = ParentNode.from_defaults()
    child = ChildNode.from_defaults()
    parent._children.add(child)
    child._parents.add(parent)

    parent.notify()
    parent.process()
    child.process()

    assert parent.state().value == "parent"
    assert child.state().value == "parent_child"

def test_pydantic_deep_eq():
    class TestModel(BaseModel):
        a: int
        b: str

    model1 = TestModel(a=1, b="test")
    model2 = TestModel(a=1, b="test")
    model3 = TestModel(a=2, b="test")

    assert pydantic_deep_eq(model1, model2)
    assert not pydantic_deep_eq(model1, model3)

def test_state_node_prev_state():
    TestNode = create_test_node_class()
    node = TestNode.from_defaults()
    node.notify()
    node.process()
    assert node.prev_state().value == 0
    assert node.state().value == 1

def test_state_node_set_state_modes():
    class TestNodeWithChildren(StateNode):
        class State(BaseModel):
            value: int = 0

        def on_notify(self):
            pass

    parent = TestNodeWithChildren.from_defaults()
    child = TestNodeWithChildren.from_defaults()
    parent._children.add(child)
    child._parents.add(parent)

    # Test SILENT mode
    parent.set_state(TestNodeWithChildren.State(value=1), StateNode.SetStateMode.SILENT)
    assert not child._notified

    # Test NOTIFY_CHILDREN mode
    parent.set_state(TestNodeWithChildren.State(value=2), StateNode.SetStateMode.NOTIFY_CHILDREN)
    assert child._notified

    # Reset child notification
    child._notified = False

    # Test DEEP_COMPARE mode (no change)
    parent.set_state(TestNodeWithChildren.State(value=2), StateNode.SetStateMode.DEEP_COMPARE)
    assert not child._notified

    # Test DEEP_COMPARE mode (with change)
    parent.set_state(TestNodeWithChildren.State(value=3), StateNode.SetStateMode.DEEP_COMPARE)
    assert child._notified

def test_custom_state_node_with_init_args():
    node = CustomStateNodeWithInitArgs.from_defaults(node_init_args={'my_argument': 'Hello'})
    assert node.my_argument == 'Hello'

def test_custom_state_node_without_defaults():
    class CustomNode(StateNode):
        class State(BaseModel):
            required_value: int
            optional_value: str = "default"

        def on_notify(self):
            pass

    # Test initialization with all required values
    node = CustomNode.from_dict({"required_value": 42})
    assert node.state().required_value == 42
    assert node.state().optional_value == "default"

    # Test initialization with all values
    node = CustomNode.from_dict({"required_value": 42, "optional_value": "custom"})
    assert node.state().required_value == 42
    assert node.state().optional_value == "custom"

    # Test initialization without required value (should raise an error)
    with pytest.raises(ValidationError):
        CustomNode.from_dict({})

def test_has_changed():
    class NestedState(BaseModel):
        a: int = 1
        b: int = 2
    class TestNode(StateNode):
        class State(BaseModel):
            value: int = 0
            nested: NestedState = NestedState()
            list_value: list = [1, 2, 3]
            private_value: int = 0
            _PRIVATE = ["private_value"]

        def on_notify(self):
            pass
    
    def notify_and_process():
        # This will notify and process the node, important to update the prev_state
        node.notify()
        node.process()
    
    # test no change
    node = TestNode.from_defaults()
    assert not node.has_changed("value")
    assert not node.has_changed(["nested", "a"])
    assert not node.has_changed("list_value")
    assert not node.has_changed(lambda s: s.value)
    assert not node.has_changed("nested.a")

    # Test simple property change
    node = TestNode.from_defaults()
    node.state().value = 1 # Change value from 0 to 1
    notify_and_process()
    assert node.has_changed("value")
    assert not node.has_changed("nested")

    # Test nested property change
    node = TestNode.from_defaults()
    node.state().nested.a = 2
    notify_and_process()
    assert node.has_changed(["nested", "a"])
    assert not node.has_changed(["nested", "b"])

    # Test list change
    node = TestNode.from_defaults()
    node.state().list_value.append(4)
    notify_and_process()
    assert node.has_changed("list_value")

    # Test lambda function
    node = TestNode.from_defaults()
    node.state().value = 2
    notify_and_process()
    assert node.has_changed(lambda s: s.value)
    assert not node.has_changed(lambda s: s.nested.a)

    # Test invalid property
    with pytest.raises(AttributeError):
        node.has_changed("non_existent_property")

    # Test invalid type
    with pytest.raises(ValueError):
        node.has_changed(123)

    # Test no change
    node = TestNode.from_defaults()
    node._prev_state = node.state().model_copy(deep=True)
    assert not node.has_changed("value")
    assert not node.has_changed(["nested", "a"])
    assert not node.has_changed("list_value")

<<<<<<< HEAD
def test_comparing_transactions():
    class Transaction(BaseModel):
        id: str | int
        type: Literal["Create", "Correspond", "Comment"]
        content: str
        timestamp: str
        creator: str
        
        model_config = ConfigDict(coerce_numbers_to_str=True)
        
        def __eq__(self, other):
            return self.id == other.id
        
        def __hash__(self):
            return hash(self.id)
    
    class TicketNode(StateNode):
        class State(BaseModel):
            transactions: List[Transaction] = []
        
        def on_notify(self):
            pass
        
    node = TicketNode.from_defaults()
    node.state().transactions = [
        Transaction(id="1", type="Create", content="Hello", timestamp="2021-01-01", creator="Alice"),
        Transaction(id="2", type="Correspond", content="Hi", timestamp="2021-01-02", creator="Bob")
    ]
    node._prev_state = node.state().model_copy(deep=True) # Copy the state to prev_state to simulate no change
    
    # Test no change
    node.notify()
    node.process()
    assert not node.has_changed("transactions")
    
    # Test change
    node.state().transactions[0].content = "Hello, world!"
    node.notify()
    node.process()
    assert node.has_changed("transactions")
    
=======
    # Test private field change
    node = TestNode.from_defaults()
    node.state().private_value = 1
    notify_and_process()

def test_private_field():
    class TestNodeWithPrivate(StateNode):
        class State(BaseModel):
            public_value: int = 0
            private_value: int = 0
            _PRIVATE = ["private_value"]

        def on_notify(self):
            self.state().public_value += 1
            self.state().private_value += 1

    node = TestNodeWithPrivate.from_defaults()
    child = TestNodeWithPrivate.from_defaults()
    node._children.add(child)
    child._parents.add(node)

    # Change both public and private values
    node.state().public_value = 1
    node.state().private_value = 1
    node.apply_change()
    
    # Copy state to prev_state
    node._prev_state = node.state().model_copy(deep=True)

    # Child should be notified
    assert child._notified

    # Reset notification
    child._notified = False

    # Change only private value
    node.state().private_value = 2
    node.apply_change()

    # Child should not be notified
    assert not child._notified

    # Verify that private value change doesn't trigger notification in process
    node.notify()
    node.process()

    # Child should be notified (due to public_value change in on_notify)
    assert child._notified
    assert node.has_changed("public_value")

def test_private_field_without_default():
    class TestNodeWithPrivateNoDefault(StateNode):
        class State(BaseModel):
            public_value: int = 0
            private_value: int
            _PRIVATE = ["private_value"]

        def on_notify(self):
            self.state().public_value += 1
            self.state().private_value += 1

    # Test initialization with private field value
    node = TestNodeWithPrivateNoDefault.from_dict({"public_value": 0, "private_value": 5})
    assert node.state().private_value == 5

    # Test that private field changes don't trigger notifications
    child = TestNodeWithPrivateNoDefault.from_dict({"public_value": 0, "private_value": 0})
    node._children.add(child)
    child._parents.add(node)

    node.state().private_value = 10
    node.apply_change()
    assert not child._notified

    # Test that public field changes do trigger notifications
    node.state().public_value = 1
    node.apply_change()
    assert child._notified

    assert node.has_changed("public_value")

>>>>>>> 669d0852
if __name__ == "__main__":
    pytest.main()<|MERGE_RESOLUTION|>--- conflicted
+++ resolved
@@ -235,7 +235,6 @@
     assert not node.has_changed(["nested", "a"])
     assert not node.has_changed("list_value")
 
-<<<<<<< HEAD
 def test_comparing_transactions():
     class Transaction(BaseModel):
         id: str | int
@@ -277,88 +276,5 @@
     node.process()
     assert node.has_changed("transactions")
     
-=======
-    # Test private field change
-    node = TestNode.from_defaults()
-    node.state().private_value = 1
-    notify_and_process()
-
-def test_private_field():
-    class TestNodeWithPrivate(StateNode):
-        class State(BaseModel):
-            public_value: int = 0
-            private_value: int = 0
-            _PRIVATE = ["private_value"]
-
-        def on_notify(self):
-            self.state().public_value += 1
-            self.state().private_value += 1
-
-    node = TestNodeWithPrivate.from_defaults()
-    child = TestNodeWithPrivate.from_defaults()
-    node._children.add(child)
-    child._parents.add(node)
-
-    # Change both public and private values
-    node.state().public_value = 1
-    node.state().private_value = 1
-    node.apply_change()
-    
-    # Copy state to prev_state
-    node._prev_state = node.state().model_copy(deep=True)
-
-    # Child should be notified
-    assert child._notified
-
-    # Reset notification
-    child._notified = False
-
-    # Change only private value
-    node.state().private_value = 2
-    node.apply_change()
-
-    # Child should not be notified
-    assert not child._notified
-
-    # Verify that private value change doesn't trigger notification in process
-    node.notify()
-    node.process()
-
-    # Child should be notified (due to public_value change in on_notify)
-    assert child._notified
-    assert node.has_changed("public_value")
-
-def test_private_field_without_default():
-    class TestNodeWithPrivateNoDefault(StateNode):
-        class State(BaseModel):
-            public_value: int = 0
-            private_value: int
-            _PRIVATE = ["private_value"]
-
-        def on_notify(self):
-            self.state().public_value += 1
-            self.state().private_value += 1
-
-    # Test initialization with private field value
-    node = TestNodeWithPrivateNoDefault.from_dict({"public_value": 0, "private_value": 5})
-    assert node.state().private_value == 5
-
-    # Test that private field changes don't trigger notifications
-    child = TestNodeWithPrivateNoDefault.from_dict({"public_value": 0, "private_value": 0})
-    node._children.add(child)
-    child._parents.add(node)
-
-    node.state().private_value = 10
-    node.apply_change()
-    assert not child._notified
-
-    # Test that public field changes do trigger notifications
-    node.state().public_value = 1
-    node.apply_change()
-    assert child._notified
-
-    assert node.has_changed("public_value")
-
->>>>>>> 669d0852
 if __name__ == "__main__":
     pytest.main()